--- conflicted
+++ resolved
@@ -237,7 +237,7 @@
         public static ProcStatus? GetGlobal(DMProcState state) {
             int globalId = state.ReadInt();
 
-            state.Push(new DreamProcIdentifierGlobal(state.Runtime.Globals, globalId));
+            state.Push(new DreamProcIdentifierGlobal(state.DreamManager.Globals, globalId));
             return null;
         }
 
@@ -1564,23 +1564,14 @@
             }
 
             //TODO: Add support for var/const/ and var/tmp/ once those are properly in
-<<<<<<< HEAD
-            //if (objectDefinition.HasGlobalVariable(property))
-            //{
-            //    state.Push(new DreamValue(0));
-            //}
-            //else
-            //{
-=======
             if (objectDefinition.GlobalVariables.ContainsKey(property))
             {
                 state.Push(new DreamValue(0));
             }
             else
             {
->>>>>>> 44932cb5
                 state.Push(new DreamValue(1));
-            //}
+            }
             return null;
         }
         #endregion Others
