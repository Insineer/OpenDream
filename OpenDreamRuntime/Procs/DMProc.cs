--- conflicted
+++ resolved
@@ -18,14 +18,9 @@
         public int Line { get; }
         public IReadOnlyList<LocalVariableJson> LocalNames { get; }
 
-<<<<<<< HEAD
-        public readonly IAtomManager AtomManager;
-        public readonly IDreamManager DreamManager;
-        public readonly IProcScheduler ProcScheduler;
-=======
         public readonly AtomManager AtomManager;
         public readonly DreamManager DreamManager;
->>>>>>> 98dab6ca
+        public readonly IProcScheduler ProcScheduler;
         public readonly IDreamMapManager DreamMapManager;
         public readonly IDreamDebugManager DreamDebugManager;
         public readonly DreamResourceManager DreamResourceManager;
@@ -33,11 +28,7 @@
 
         private readonly int _maxStackSize;
 
-<<<<<<< HEAD
-        public DMProc(int id, DreamPath owningType, ProcDefinitionJson json, string? name, IDreamManager dreamManager, IAtomManager atomManager, IDreamMapManager dreamMapManager, IDreamDebugManager dreamDebugManager, DreamResourceManager dreamResourceManager, DreamObjectTree objectTree, IProcScheduler procScheduler)
-=======
-        public DMProc(int id, DreamPath owningType, ProcDefinitionJson json, string? name, DreamManager dreamManager, AtomManager atomManager, IDreamMapManager dreamMapManager, IDreamDebugManager dreamDebugManager, DreamResourceManager dreamResourceManager, DreamObjectTree objectTree)
->>>>>>> 98dab6ca
+        public DMProc(int id, DreamPath owningType, ProcDefinitionJson json, string? name, DreamManager dreamManager, AtomManager atomManager, IDreamMapManager dreamMapManager, IDreamDebugManager dreamDebugManager, DreamResourceManager dreamResourceManager, DreamObjectTree objectTree, IProcScheduler procScheduler)
             : base(id, owningType, name ?? json.Name, null, json.Attributes, GetArgumentNames(json), GetArgumentTypes(json), json.VerbName, json.VerbCategory, json.VerbDesc, json.Invisibility, json.IsVerb) {
             Bytecode = json.Bytecode ?? Array.Empty<byte>();
             LocalNames = json.Locals;
@@ -208,12 +199,8 @@
         private static readonly unsafe delegate*<DMProcState, ProcStatus>[] _opcodeHandlers;
         #endregion
 
-<<<<<<< HEAD
-        public IDreamManager DreamManager => _proc.DreamManager;
+        public DreamManager DreamManager => _proc.DreamManager;
         public IProcScheduler ProcScheduler => _proc.ProcScheduler;
-=======
-        public DreamManager DreamManager => _proc.DreamManager;
->>>>>>> 98dab6ca
         public IDreamDebugManager DebugManager => _proc.DreamDebugManager;
 
         /// <summary> This stores our 'src' value. May be null!</summary>
