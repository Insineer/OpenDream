--- conflicted
+++ resolved
@@ -305,7 +305,6 @@
         }
     }
 
-<<<<<<< HEAD
     /// <remarks>
     /// It's a very BYONDish converter. Probably, you don't want to reuse it somewhere aside from the text2num implementation
     /// </remarks>
@@ -381,7 +380,6 @@
         return result;
     }
 
-=======
     public static string ToBase(int value, int radix) {
         if(radix > 36) {
             throw new ArgumentOutOfRangeException(nameof(radix), "radix is above 36");
@@ -406,8 +404,7 @@
 
         return new string(resString.ToString());
     }
-  
->>>>>>> 271af73e
+
     /// <summary>
     /// Returns the string with all non-alphanumeric characters (except @) removed, and all letters converted to lowercase.
     /// Mirrors the behaviour of BYOND's ckey() proc.
