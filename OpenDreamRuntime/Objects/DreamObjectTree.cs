﻿using System;
using System.Collections.Generic;
using System.Text.Json;
using OpenDreamRuntime.Objects.MetaObjects;
using OpenDreamRuntime.Procs;
using OpenDreamRuntime.Resources;
using OpenDreamShared.Dream;
using OpenDreamShared.Dream.Procs;
using OpenDreamShared.Json;
using Robust.Shared.IoC;
using GlobalVariable = OpenDreamRuntime.Objects.DreamObjectDefinition.GlobalVariable;

namespace OpenDreamRuntime.Objects {
    public class DreamObjectTree {
        public class DreamObjectTreeEntry {
            public DreamObjectDefinition ObjectDefinition;
            public Dictionary<string, DreamObjectTreeEntry> Children = new();
            public DreamObjectTreeEntry ParentEntry = null;

            //Children that exist on another branch of the tree
            //Ex: /obj is a child of /atom/movable, but /obj's path isn't /atom/movable/obj
            public Dictionary<string, DreamObjectTreeEntry> BranchBreakingChildren = new();

            public DreamObjectTreeEntry(DreamPath path) {
                ObjectDefinition = new DreamObjectDefinition(path);
            }

            public DreamObjectTreeEntry(DreamPath path, DreamObjectTreeEntry parentTreeEntry) {
                ObjectDefinition = new DreamObjectDefinition(path, parentTreeEntry.ObjectDefinition);
                ParentEntry = parentTreeEntry;
            }

            public List<DreamObjectTreeEntry> GetAllDescendants(bool includeBranchBreakingDescendants = false, bool inclusive = false) {
                List<DreamObjectTreeEntry> descendants = new List<DreamObjectTreeEntry>();

                if (inclusive) {
                    descendants.Add(this);
                }

                foreach (KeyValuePair<string, DreamObjectTreeEntry> child in Children) {
                    descendants.AddRange(child.Value.GetAllDescendants(includeBranchBreakingDescendants, true));
                }

                if (includeBranchBreakingDescendants) {
                    foreach (KeyValuePair<string, DreamObjectTreeEntry> child in BranchBreakingChildren) {
                        descendants.AddRange(child.Value.GetAllDescendants(includeBranchBreakingDescendants, true));
                    }
                }


                return descendants;
            }
        }

        public DreamObjectTreeEntry Root = new DreamObjectTreeEntry(DreamPath.Root);
        public DreamObjectTreeEntry List;
        public List<string> Strings; //TODO: Store this somewhere else

        public DreamObjectTree(DreamCompiledJson json) {
            Strings = json.Strings;

            DreamObjectJson rootJsonObject = json.RootObject;
            if (rootJsonObject.Name != "") {
                throw new Exception("Root object in json should have an empty name");
            }

            LoadTreeEntryFromJson(Root, rootJsonObject);
            List = GetTreeEntryFromPath(DreamPath.List);
        }

        public bool HasTreeEntry(DreamPath path) {
            if (path.Type != DreamPath.PathType.Absolute) return false;

            if (path.Equals(DreamPath.Root) && Root != null) return true;

            DreamObjectTreeEntry treeEntry = Root;
            foreach (string element in path.Elements) {
                if (!treeEntry.Children.TryGetValue(element, out treeEntry)) return false;
            }

            return true;
        }

        public DreamObjectTreeEntry GetTreeEntryFromPath(DreamPath path) {
            if (path.Type != DreamPath.PathType.Absolute) {
                throw new Exception("Path must be an absolute path");
            }

            if (path.Equals(DreamPath.Root)) return Root;

            DreamObjectTreeEntry treeEntry = Root;
            foreach (string element in path.Elements) {
                if (!treeEntry.Children.TryGetValue(element, out treeEntry)) {
                    throw new Exception("Object '" + path + "' does not exist");
                }
            }

            return treeEntry;
        }

        public DreamObjectDefinition GetObjectDefinitionFromPath(DreamPath path) {
            return GetTreeEntryFromPath(path).ObjectDefinition;
        }

        // It is the job of whatever calls this function to then initialize the object
        // by calling the result of DreamObject.InitProc or DreamObject.InitSpawn
        public DreamObject CreateObject(DreamPath path) {
            if (path.Equals(DreamPath.List)) {
                return DreamList.CreateUninitialized();
            } else {
                return new DreamObject(GetObjectDefinitionFromPath(path));
            }
        }

        public void SetMetaObject(DreamPath path, IDreamMetaObject metaObject) {
            List<DreamObjectTreeEntry> treeEntries = GetTreeEntryFromPath(path).GetAllDescendants(true, true);

            foreach (DreamObjectTreeEntry treeEntry in treeEntries) {
                treeEntry.ObjectDefinition.MetaObject = metaObject;
            }
        }

        public DreamValue GetDreamValueFromJsonElement(object value) {
            if (value == null) return DreamValue.Null;

            JsonElement jsonElement = (JsonElement)value;
            switch (jsonElement.ValueKind) {
                case JsonValueKind.String:
                    return new DreamValue(jsonElement.GetString());
                case JsonValueKind.Number:
                    return new DreamValue(jsonElement.GetSingle());
                case JsonValueKind.Object: {
                    JsonVariableType variableType = (JsonVariableType)jsonElement.GetProperty("type").GetByte();

                    switch (variableType) {
                        case JsonVariableType.Resource: {
                            JsonElement resourcePathElement = jsonElement.GetProperty("resourcePath");

                            switch (resourcePathElement.ValueKind) {
                                case JsonValueKind.String: {
                                    var resM = IoCManager.Resolve<DreamResourceManager>();
                                    DreamResource resource = resM.LoadResource(resourcePathElement.GetString());

                                    return new DreamValue(resource);
                                }
                                case JsonValueKind.Null:
                                    return DreamValue.Null;
                                default:
                                    throw new Exception("Property 'resourcePath' must be a string or null");
                            }
                        }
                        case JsonVariableType.Path:
                            return new DreamValue(new DreamPath(jsonElement.GetProperty("value").GetString()));
                        case JsonVariableType.List:
                            DreamList list = DreamList.Create();

                            if (jsonElement.TryGetProperty("values", out JsonElement values)) {
                                foreach (JsonElement listValue in values.EnumerateArray()) {
                                    list.AddValue(GetDreamValueFromJsonElement(listValue));
                                }
                            }

                            if (jsonElement.TryGetProperty("associatedValues", out JsonElement associatedValues)) {
                                foreach (JsonProperty associatedValue in associatedValues.EnumerateObject()) {
                                    DreamValue key = new DreamValue(associatedValue.Name);

                                    list.SetValue(key, GetDreamValueFromJsonElement(associatedValue.Value));
                                }
                            }

                            return new DreamValue(list);
                        default:
                            throw new Exception("Invalid variable type (" + variableType + ")");
                    }
                }
                default:
                    throw new Exception("Invalid value kind for dream value (" + jsonElement.ValueKind + ")");
            }
        }

        private void LoadTreeEntryFromJson(DreamObjectTreeEntry treeEntry, DreamObjectJson jsonObject) {
            LoadVariablesFromJson(treeEntry.ObjectDefinition, jsonObject);

            if (jsonObject.InitProc != null) {
                var initProc = new DMProc($"{treeEntry.ObjectDefinition.Type}/(init)", null, null, null, jsonObject.InitProc.Bytecode, true);

                initProc.SuperProc = treeEntry.ObjectDefinition.InitializionProc;
                treeEntry.ObjectDefinition.InitializionProc = initProc;
            }

            if (jsonObject.Procs != null) {
                LoadProcsFromJson(treeEntry.ObjectDefinition, jsonObject.Procs);
            }

            if (jsonObject.Children != null) {
                foreach (DreamObjectJson childJsonObject in jsonObject.Children) {
                    DreamObjectTreeEntry childObjectTreeEntry;
                    DreamPath childObjectPath = treeEntry.ObjectDefinition.Type.AddToPath(childJsonObject.Name);

                    if (childJsonObject.Parent != null) {
                        DreamObjectTreeEntry parentTreeEntry = GetTreeEntryFromPath(new DreamPath(childJsonObject.Parent));

                        childObjectTreeEntry = new DreamObjectTreeEntry(childObjectPath, parentTreeEntry);
                        parentTreeEntry.BranchBreakingChildren.Add(childJsonObject.Name, childObjectTreeEntry);
                    } else {
                        childObjectTreeEntry = new DreamObjectTreeEntry(childObjectPath, treeEntry);
                    }

                    LoadTreeEntryFromJson(childObjectTreeEntry, childJsonObject);
                    treeEntry.Children.Add(childJsonObject.Name, childObjectTreeEntry);
                }
            }
        }

        private void LoadVariablesFromJson(DreamObjectDefinition objectDefinition, DreamObjectJson jsonObject) {
            if (jsonObject.Variables != null) {
                foreach (KeyValuePair<string, object> jsonVariable in jsonObject.Variables) {
                    DreamValue value = GetDreamValueFromJsonElement(jsonVariable.Value);

                    objectDefinition.SetVariableDefinition(jsonVariable.Key, value);
                }
            }

            if (jsonObject.GlobalVariables != null) {
<<<<<<< HEAD
                foreach (KeyValuePair<string, object> jsonGlobalVariable in jsonObject.GlobalVariables) {
                    DreamValue value = GetDreamValueFromJsonElement(jsonGlobalVariable.Value);
                    GlobalVariable globalVariable = new GlobalVariable(value);

                    objectDefinition.GlobalVariables.Add(jsonGlobalVariable.Key, globalVariable);
=======
                foreach (KeyValuePair<string, int> jsonGlobalVariable in jsonObject.GlobalVariables) {
                    objectDefinition.GlobalVariables.Add(jsonGlobalVariable.Key, jsonGlobalVariable.Value);
>>>>>>> 44932cb5
                }
            }
        }

        private void LoadProcsFromJson(DreamObjectDefinition objectDefinition, Dictionary<string, List<ProcDefinitionJson>> jsonProcs) {
            foreach (KeyValuePair<string, List<ProcDefinitionJson>> jsonProc in jsonProcs) {
                string procName = jsonProc.Key;

                foreach (ProcDefinitionJson procDefinition in jsonProc.Value) {
                    byte[] bytecode = procDefinition.Bytecode ?? Array.Empty<byte>();
                    List<string> argumentNames = new();
                    List<DMValueType> argumentTypes = new();

                    if (procDefinition.Arguments != null) {
                        foreach (ProcArgumentJson argument in procDefinition.Arguments) {
                            argumentNames.Add(argument.Name);
                            argumentTypes.Add(argument.Type);
                        }
                    }

                    var proc = new DMProc($"{objectDefinition.Type}/{jsonProc.Key}", null, argumentNames, argumentTypes, bytecode, procDefinition.WaitFor);
                    objectDefinition.SetProcDefinition(jsonProc.Key, proc);
                }
            }
        }
    }
}<|MERGE_RESOLUTION|>--- conflicted
+++ resolved
@@ -8,7 +8,6 @@
 using OpenDreamShared.Dream.Procs;
 using OpenDreamShared.Json;
 using Robust.Shared.IoC;
-using GlobalVariable = OpenDreamRuntime.Objects.DreamObjectDefinition.GlobalVariable;
 
 namespace OpenDreamRuntime.Objects {
     public class DreamObjectTree {
@@ -222,16 +221,8 @@
             }
 
             if (jsonObject.GlobalVariables != null) {
-<<<<<<< HEAD
-                foreach (KeyValuePair<string, object> jsonGlobalVariable in jsonObject.GlobalVariables) {
-                    DreamValue value = GetDreamValueFromJsonElement(jsonGlobalVariable.Value);
-                    GlobalVariable globalVariable = new GlobalVariable(value);
-
-                    objectDefinition.GlobalVariables.Add(jsonGlobalVariable.Key, globalVariable);
-=======
                 foreach (KeyValuePair<string, int> jsonGlobalVariable in jsonObject.GlobalVariables) {
                     objectDefinition.GlobalVariables.Add(jsonGlobalVariable.Key, jsonGlobalVariable.Value);
->>>>>>> 44932cb5
                 }
             }
         }
