﻿using System;
using System.Collections.Generic;
using System.Reflection;
using System.Threading.Tasks;
using OpenDreamRuntime.Objects.MetaObjects;
using OpenDreamRuntime.Procs;
using OpenDreamShared.Dream;

namespace OpenDreamRuntime.Objects {
    public class DreamObjectDefinition {
        public class GlobalVariable {
            public DreamValue Value;

            public GlobalVariable(DreamValue value) {
                Value = value;
            }
        }

        public DreamPath Type;
        public IDreamMetaObject MetaObject = null;
        public DreamProc InitializionProc = null;
<<<<<<< HEAD
        public readonly Dictionary<string, DreamProc> Procs = new();
        public readonly Dictionary<string, DreamProc> OverridingProcs = new();
        public readonly Dictionary<string, DreamValue> Variables = new();
        public readonly Dictionary<string, GlobalVariable> GlobalVariables = new();
=======
        public Dictionary<string, DreamProc> Procs { get; private set; } = new();
        public Dictionary<string, DreamProc> OverridingProcs { get; private set; } = new();
        public Dictionary<string, DreamValue> Variables { get; private set; } = new();
        public Dictionary<string, int> GlobalVariables { get; private set; } = new();
>>>>>>> 44932cb5

        private DreamObjectDefinition _parentObjectDefinition = null;

        public DreamObjectDefinition(DreamPath type) {
            Type = type;
        }

        public DreamObjectDefinition(DreamObjectDefinition copyFrom) {
            Type = copyFrom.Type;
            MetaObject = copyFrom.MetaObject;
            InitializionProc = copyFrom.InitializionProc;
            _parentObjectDefinition = copyFrom._parentObjectDefinition;

            Variables = new Dictionary<string, DreamValue>(copyFrom.Variables);
            GlobalVariables = new Dictionary<string, GlobalVariable>(copyFrom.GlobalVariables);
            Procs = new Dictionary<string, DreamProc>(copyFrom.Procs);
            OverridingProcs = new Dictionary<string, DreamProc>(copyFrom.OverridingProcs);
        }

        public DreamObjectDefinition(DreamPath type, DreamObjectDefinition parentObjectDefinition) {
            Type = type;
            InitializionProc = parentObjectDefinition.InitializionProc;
            _parentObjectDefinition = parentObjectDefinition;

            Variables = new Dictionary<string, DreamValue>(parentObjectDefinition.Variables);
            GlobalVariables = new Dictionary<string, GlobalVariable>(parentObjectDefinition.GlobalVariables);
        }

        public void SetVariableDefinition(string variableName, DreamValue value) {
            Variables[variableName] = value;
        }

        public void SetProcDefinition(string procName, DreamProc proc) {
            if (HasProc(procName)) {
                proc.SuperProc = GetProc(procName);
                OverridingProcs[procName] = proc;
            } else {
                Procs[procName] = proc;
            }
        }

        private (string, Dictionary<string, DreamValue>, List<String>) GetNativeInfo(Delegate func) {
            List<Attribute> attributes = new(func.GetInvocationList()[0].Method.GetCustomAttributes());
            DreamProcAttribute procAttribute = (DreamProcAttribute)attributes.Find(attribute => attribute is DreamProcAttribute);
            if (procAttribute == null) throw new ArgumentException();

            Dictionary<string, DreamValue> defaultArgumentValues = null;
            var argumentNames = new List<string>();
            List<Attribute> parameterAttributes = attributes.FindAll(attribute => attribute is DreamProcParameterAttribute);
            foreach (Attribute attribute in parameterAttributes) {
                DreamProcParameterAttribute parameterAttribute = (DreamProcParameterAttribute)attribute;

                argumentNames.Add(parameterAttribute.Name);
                if (parameterAttribute.DefaultValue != default) {
                    if (defaultArgumentValues == null) defaultArgumentValues = new Dictionary<string, DreamValue>();

                    defaultArgumentValues.Add(parameterAttribute.Name, new DreamValue(parameterAttribute.DefaultValue));
                }
            }

            return (procAttribute.Name, defaultArgumentValues, argumentNames);
        }

        public void SetNativeProc(NativeProc.HandlerFn func) {
            var (name, defaultArgumentValues, argumentNames) = GetNativeInfo(func);
            var proc = new NativeProc(name, null, argumentNames, null, defaultArgumentValues, func);
            SetProcDefinition(name, proc);
        }

        public void SetNativeProc(Func<AsyncNativeProc.State, Task<DreamValue>> func) {
            var (name, defaultArgumentValues, argumentNames) = GetNativeInfo(func);
            var proc = new AsyncNativeProc(name, null, argumentNames, null, defaultArgumentValues, func);
            SetProcDefinition(name, proc);
        }

        public DreamProc GetProc(string procName) {
            if (TryGetProc(procName, out DreamProc proc)) {
                return proc;
            } else {
                throw new Exception("Object type '" + Type + "' does not have a proc named '" + procName + "'");
            }
        }

        public bool TryGetProc(string procName, out DreamProc proc) {
            if (OverridingProcs.TryGetValue(procName, out proc)) {
                return true;
            } else if (Procs.TryGetValue(procName, out proc)) {
                return true;
            } else if (_parentObjectDefinition != null) {
                return _parentObjectDefinition.TryGetProc(procName, out proc);
            } else {
                return false;
            }
        }

        public bool HasProc(string procName) {
            if (Procs.ContainsKey(procName)) {
                return true;
            } else if (_parentObjectDefinition != null) {
                return _parentObjectDefinition.HasProc(procName);
            } else {
                return false;
            }
        }

        public bool HasVariable(string variableName) {
            return Variables.ContainsKey(variableName);
        }

<<<<<<< HEAD
        public bool HasGlobalVariable(string globalVariableName) {
            return GlobalVariables.ContainsKey(globalVariableName);
        }

        public GlobalVariable GetGlobalVariable(string globalVariableName) {
            if (!HasGlobalVariable(globalVariableName)) {
                throw new Exception("Object type '" + Type + "' does not have a global variable named '" + globalVariableName + "'");
            }

            return GlobalVariables[globalVariableName];
        }

=======
>>>>>>> 44932cb5
        public bool IsSubtypeOf(DreamPath path) {
            if (Type.IsDescendantOf(path)) return true;
            else if (_parentObjectDefinition != null) return _parentObjectDefinition.IsSubtypeOf(path);
            else return false;
        }
<<<<<<< HEAD
=======

        private void CopyVariablesFrom(DreamObjectDefinition definition) {
            Variables = new Dictionary<string, DreamValue>(definition.Variables);
            GlobalVariables = new Dictionary<string, int>(definition.GlobalVariables);
        }
>>>>>>> 44932cb5
    }
}<|MERGE_RESOLUTION|>--- conflicted
+++ resolved
@@ -8,28 +8,13 @@
 
 namespace OpenDreamRuntime.Objects {
     public class DreamObjectDefinition {
-        public class GlobalVariable {
-            public DreamValue Value;
-
-            public GlobalVariable(DreamValue value) {
-                Value = value;
-            }
-        }
-
         public DreamPath Type;
         public IDreamMetaObject MetaObject = null;
         public DreamProc InitializionProc = null;
-<<<<<<< HEAD
         public readonly Dictionary<string, DreamProc> Procs = new();
         public readonly Dictionary<string, DreamProc> OverridingProcs = new();
         public readonly Dictionary<string, DreamValue> Variables = new();
-        public readonly Dictionary<string, GlobalVariable> GlobalVariables = new();
-=======
-        public Dictionary<string, DreamProc> Procs { get; private set; } = new();
-        public Dictionary<string, DreamProc> OverridingProcs { get; private set; } = new();
-        public Dictionary<string, DreamValue> Variables { get; private set; } = new();
-        public Dictionary<string, int> GlobalVariables { get; private set; } = new();
->>>>>>> 44932cb5
+        public readonly Dictionary<string, int> GlobalVariables = new();
 
         private DreamObjectDefinition _parentObjectDefinition = null;
 
@@ -44,7 +29,7 @@
             _parentObjectDefinition = copyFrom._parentObjectDefinition;
 
             Variables = new Dictionary<string, DreamValue>(copyFrom.Variables);
-            GlobalVariables = new Dictionary<string, GlobalVariable>(copyFrom.GlobalVariables);
+            GlobalVariables = new Dictionary<string, int>(copyFrom.GlobalVariables);
             Procs = new Dictionary<string, DreamProc>(copyFrom.Procs);
             OverridingProcs = new Dictionary<string, DreamProc>(copyFrom.OverridingProcs);
         }
@@ -55,7 +40,7 @@
             _parentObjectDefinition = parentObjectDefinition;
 
             Variables = new Dictionary<string, DreamValue>(parentObjectDefinition.Variables);
-            GlobalVariables = new Dictionary<string, GlobalVariable>(parentObjectDefinition.GlobalVariables);
+            GlobalVariables = new Dictionary<string, int>(parentObjectDefinition.GlobalVariables);
         }
 
         public void SetVariableDefinition(string variableName, DreamValue value) {
@@ -139,33 +124,10 @@
             return Variables.ContainsKey(variableName);
         }
 
-<<<<<<< HEAD
-        public bool HasGlobalVariable(string globalVariableName) {
-            return GlobalVariables.ContainsKey(globalVariableName);
-        }
-
-        public GlobalVariable GetGlobalVariable(string globalVariableName) {
-            if (!HasGlobalVariable(globalVariableName)) {
-                throw new Exception("Object type '" + Type + "' does not have a global variable named '" + globalVariableName + "'");
-            }
-
-            return GlobalVariables[globalVariableName];
-        }
-
-=======
->>>>>>> 44932cb5
         public bool IsSubtypeOf(DreamPath path) {
             if (Type.IsDescendantOf(path)) return true;
             else if (_parentObjectDefinition != null) return _parentObjectDefinition.IsSubtypeOf(path);
             else return false;
         }
-<<<<<<< HEAD
-=======
-
-        private void CopyVariablesFrom(DreamObjectDefinition definition) {
-            Variables = new Dictionary<string, DreamValue>(definition.Variables);
-            GlobalVariables = new Dictionary<string, int>(definition.GlobalVariables);
-        }
->>>>>>> 44932cb5
     }
 }