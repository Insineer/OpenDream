﻿using Robust.Shared.Maths;
using Robust.Shared.Serialization;
using System;
using System.Collections.Generic;

namespace OpenDreamShared.Dream {
    [Serializable, NetSerializable]
    public class IconAppearance : IEquatable<IconAppearance> {
<<<<<<< HEAD
        public static readonly Dictionary<String, Color> Colors = new() {
            { "black", new Color(00, 00, 00) },
            { "silver", new Color(192, 192, 192) },
            { "gray", new Color(128, 128, 128) },
            { "grey", new Color(128, 128, 128) },
            { "white", new Color(255, 255, 255) },
            { "maroon", new Color(128, 0, 0) },
            { "red", new Color(255, 0, 0) },
            { "purple", new Color(128, 0, 128) },
            { "fuchsia", new Color(255, 0, 255) },
            { "magenta", new Color(255, 0, 255) },
            { "green", new Color(0, 192, 0) },
            { "lime", new Color(0, 255, 0) },
            { "olive", new Color(128, 128, 0) },
            { "gold", new Color(128, 128, 0) },
            { "yellow", new Color(255, 255, 0) },
            { "navy", new Color(0, 0, 128) },
            { "blue", new Color(0, 0, 255) },
            { "teal", new Color(0, 128, 128) },
            { "aqua", new Color(0, 255, 255) },
            { "cyan", new Color(0, 255, 255) }
        };
=======
        public enum AppearanceProperty {
            End,
            Icon,
            IconState,
            Direction,
            PixelX,
            PixelY,
            Color,
            Layer,
            Invisibility,
            Overlays,
            Underlays,
            Transform,
            MouseOpacity
        }
>>>>>>> 44932cb5

        public string Icon;
        public string IconState;
        public AtomDirection Direction;
        public Vector2i PixelOffset;
        public Color Color = Color.White;
        public float Layer;
        public int Invisibility;
        public MouseOpacity MouseOpacity = MouseOpacity.PixelOpaque;
        public List<uint> Overlays = new();
        public List<uint> Underlays = new();
        public float[] Transform = new float[6] {   1, 0,
                                                    0, 1,
                                                    0, 0 };

        public IconAppearance() { }

        public IconAppearance(IconAppearance appearance) {
            Icon = appearance.Icon;
            IconState = appearance.IconState;
            Direction = appearance.Direction;
            PixelOffset = appearance.PixelOffset;
            Color = appearance.Color;
            Layer = appearance.Layer;
            Invisibility = appearance.Invisibility;
            MouseOpacity = appearance.MouseOpacity;
            Overlays = new List<uint>(appearance.Overlays);
            Underlays = new List<uint>(appearance.Underlays);

            for (int i = 0; i < 6; i++) {
                Transform[i] = appearance.Transform[i];
            }
        }

        public override bool Equals(object obj) => obj is IconAppearance appearance && Equals(appearance);

        public bool Equals(IconAppearance appearance) {
            if (appearance == null) return false;

            if (appearance.Icon != Icon) return false;
            if (appearance.IconState != IconState) return false;
            if (appearance.Direction != Direction) return false;
            if (appearance.PixelOffset != PixelOffset) return false;
            if (appearance.Color != Color) return false;
            if (appearance.Layer != Layer) return false;
            if (appearance.Invisibility != Invisibility) return false;
            if (appearance.MouseOpacity != MouseOpacity) return false;
            if (appearance.Overlays.Count != Overlays.Count) return false;

            for (int i = 0; i < Overlays.Count; i++) {
                if (appearance.Overlays[i] != Overlays[i]) return false;
            }

            for (int i = 0; i < Underlays.Count; i++) {
                if (appearance.Underlays[i] != Underlays[i]) return false;
            }

            for (int i = 0; i < 6; i++) {
                if (appearance.Transform[i] != Transform[i]) return false;
            }

            return true;
        }

        public override int GetHashCode() {
            int hashCode = (Icon + IconState).GetHashCode();
            hashCode += Direction.GetHashCode();
            hashCode += PixelOffset.GetHashCode();
            hashCode += Color.GetHashCode();
            hashCode += Layer.GetHashCode();
            hashCode += Invisibility;
            hashCode += MouseOpacity.GetHashCode();

            foreach (int overlay in Overlays) {
                hashCode += overlay;
            }

            foreach (int underlay in Underlays) {
                hashCode += underlay;
            }

            for (int i = 0; i < 6; i++) {
                hashCode += Transform[i].GetHashCode();
            }

            return hashCode;
        }

        public void SetColor(string color) {
            if (color.StartsWith("#")) {
<<<<<<< HEAD
                if (color.Length == 4 || color.Length == 5) { //4-bit color; repeat each digit
                    string alphaComponent = (color.Length == 5) ? new string(color[4], 2) : "ff";

                    color = new string(color[1], 2) + new string(color[2], 2) + new string(color[3], 2) + alphaComponent;
                } else if (color.Length == 7) { //Missing alpha
                    color += "ff";
                }

                Color = Color.FromHex(color, Color.White);
            } else if (!Colors.TryGetValue(color.ToLower(), out Color)) {
=======
                color = ColorHelpers.ParseHexColor(color);

                Color = Convert.ToUInt32(color, 16);
            } else if (!ColorHelpers.Colors.TryGetValue(color.ToLower(), out Color)) {
>>>>>>> 44932cb5
                throw new ArgumentException("Invalid color '" + color + "'");
            }
        }
    }
}<|MERGE_RESOLUTION|>--- conflicted
+++ resolved
@@ -6,47 +6,6 @@
 namespace OpenDreamShared.Dream {
     [Serializable, NetSerializable]
     public class IconAppearance : IEquatable<IconAppearance> {
-<<<<<<< HEAD
-        public static readonly Dictionary<String, Color> Colors = new() {
-            { "black", new Color(00, 00, 00) },
-            { "silver", new Color(192, 192, 192) },
-            { "gray", new Color(128, 128, 128) },
-            { "grey", new Color(128, 128, 128) },
-            { "white", new Color(255, 255, 255) },
-            { "maroon", new Color(128, 0, 0) },
-            { "red", new Color(255, 0, 0) },
-            { "purple", new Color(128, 0, 128) },
-            { "fuchsia", new Color(255, 0, 255) },
-            { "magenta", new Color(255, 0, 255) },
-            { "green", new Color(0, 192, 0) },
-            { "lime", new Color(0, 255, 0) },
-            { "olive", new Color(128, 128, 0) },
-            { "gold", new Color(128, 128, 0) },
-            { "yellow", new Color(255, 255, 0) },
-            { "navy", new Color(0, 0, 128) },
-            { "blue", new Color(0, 0, 255) },
-            { "teal", new Color(0, 128, 128) },
-            { "aqua", new Color(0, 255, 255) },
-            { "cyan", new Color(0, 255, 255) }
-        };
-=======
-        public enum AppearanceProperty {
-            End,
-            Icon,
-            IconState,
-            Direction,
-            PixelX,
-            PixelY,
-            Color,
-            Layer,
-            Invisibility,
-            Overlays,
-            Underlays,
-            Transform,
-            MouseOpacity
-        }
->>>>>>> 44932cb5
-
         public string Icon;
         public string IconState;
         public AtomDirection Direction;
@@ -135,25 +94,8 @@
         }
 
         public void SetColor(string color) {
-            if (color.StartsWith("#")) {
-<<<<<<< HEAD
-                if (color.Length == 4 || color.Length == 5) { //4-bit color; repeat each digit
-                    string alphaComponent = (color.Length == 5) ? new string(color[4], 2) : "ff";
-
-                    color = new string(color[1], 2) + new string(color[2], 2) + new string(color[3], 2) + alphaComponent;
-                } else if (color.Length == 7) { //Missing alpha
-                    color += "ff";
-                }
-
-                Color = Color.FromHex(color, Color.White);
-            } else if (!Colors.TryGetValue(color.ToLower(), out Color)) {
-=======
-                color = ColorHelpers.ParseHexColor(color);
-
-                Color = Convert.ToUInt32(color, 16);
-            } else if (!ColorHelpers.Colors.TryGetValue(color.ToLower(), out Color)) {
->>>>>>> 44932cb5
-                throw new ArgumentException("Invalid color '" + color + "'");
+            if (!ColorHelpers.TryParseColor(color, out Color)) {
+                throw new ArgumentException($"Invalid color '{color}'");
             }
         }
     }
