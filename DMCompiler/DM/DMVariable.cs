<<<<<<< HEAD
﻿using Content.Shared.Dream;
using Content.Shared.Json;
using System;
using System.Collections.Generic;
=======
﻿using OpenDreamShared.Dream;
>>>>>>> d616ffe1

namespace DMCompiler.DM {
    class DMVariable {
        public DreamPath? Type;
        public string Name;
        public bool IsGlobal;
        public DMExpression Value;

        public DMVariable(DreamPath? type, string name, bool isGlobal) {
            Type = type;
            Name = name;
            IsGlobal = isGlobal;
            Value = null;
        }
    }
}<|MERGE_RESOLUTION|>--- conflicted
+++ resolved
@@ -1,11 +1,7 @@
-<<<<<<< HEAD
 ﻿using Content.Shared.Dream;
 using Content.Shared.Json;
 using System;
 using System.Collections.Generic;
-=======
-﻿using OpenDreamShared.Dream;
->>>>>>> d616ffe1
 
 namespace DMCompiler.DM {
     class DMVariable {
