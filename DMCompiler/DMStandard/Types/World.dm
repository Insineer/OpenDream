--- conflicted
+++ resolved
@@ -41,14 +41,10 @@
 		CRASH("/world.Reboot() is not implemented")
 
 	proc/Repop()
-<<<<<<< HEAD
+		set opendream_unimplemented = TRUE
 		CRASH("/world.Repop() will not be implemented")
 
 	proc/Export(Addr, File, Persist, Clients)
-		
-=======
-		set opendream_unimplemented = TRUE
-		CRASH("/world.Repop() will not be implemented")
 
 	proc/SetScores()
 		set opendream_unimplemented = TRUE
@@ -65,4 +61,3 @@
 	proc/ClearMedal()
 		set opendream_unimplemented = TRUE
 
->>>>>>> 4da54cfc
