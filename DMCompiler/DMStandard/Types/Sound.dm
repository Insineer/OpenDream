﻿/sound
	parent_type = /datum

	var/file = null
	var/repeat = 0 as opendream_unimplemented
	var/wait = 0
	var/channel = 0
	var/volume = 100
	var/frequency = 0
	var/falloff = 1 as opendream_unimplemented
	var/x as opendream_unimplemented
	var/y as opendream_unimplemented
	var/z as opendream_unimplemented

	var/environment as opendream_unimplemented
	var/echo as opendream_unimplemented
	var/len as opendream_unimplemented

	var/priority = 0 as opendream_unimplemented
	var/status = 0 as opendream_unimplemented

	New(file, repeat=0, wait, channel, volume)
		if (istype(file, /sound))
			var/sound/copy_from = file

			src.file = copy_from.file
			//src.repeat = copy_from.repeat
			src.wait = copy_from.wait
			src.channel = copy_from.channel
			src.volume = copy_from.volume
		else
<<<<<<< HEAD
			if(file != null)
				src.file = file
			src.repeat = repeat
=======
			src.file = file
			//src.repeat = repeat
>>>>>>> 44932cb5
			if (wait != null) src.wait = wait
			if (channel != null) src.channel = channel
			if (volume != null) src.volume = volume<|MERGE_RESOLUTION|>--- conflicted
+++ resolved
@@ -29,14 +29,10 @@
 			src.channel = copy_from.channel
 			src.volume = copy_from.volume
 		else
-<<<<<<< HEAD
 			if(file != null)
 				src.file = file
-			src.repeat = repeat
-=======
-			src.file = file
+			//Uncomment when repeat is implemented
 			//src.repeat = repeat
->>>>>>> 44932cb5
 			if (wait != null) src.wait = wait
 			if (channel != null) src.channel = channel
 			if (volume != null) src.volume = volume